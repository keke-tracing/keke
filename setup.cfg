--- conflicted
+++ resolved
@@ -10,38 +10,20 @@
 
 [options]
 packages = find:
-<<<<<<< HEAD
 python_requires = >=3.7
 setup_requires =
     setuptools_scm < 8; python_version<'3.8'
     setuptools_scm >= 8; python_version>='3.8'
-=======
-python_requires = >=3.8
-setup_requires =
-    setuptools_scm >= 8
->>>>>>> b5b83e37
     setuptools >= 65
 include_package_data = true
 install_requires =
 
 [options.extras_require]
 dev =
-<<<<<<< HEAD
-    black == 24.2.0
-    checkdeps == 0.9.0
-    flake8 == 7.0.0
-    mypy == 1.8.0
-    tox == 4.12.1
-    twine == 4.0.2
-    ufmt == 2.5.1
-    usort == 1.0.7
-    wheel == 0.42.0
-=======
     ruff == 0.8.0
     checkdeps == 0.9.0
     mypy == 1.13.0
     tox == 4.23.2
->>>>>>> b5b83e37
 test =
     coverage >= 6
 
@@ -59,7 +41,7 @@
 omit = keke/tests/*,keke/_version.py
 
 [coverage:report]
-fail_under = 80
+fail_under = 79
 precision = 1
 show_missing = True
 skip_covered = True
@@ -68,11 +50,7 @@
 ignore_missing_imports = True
 
 [tox:tox]
-<<<<<<< HEAD
-envlist = py{37,38,39,310,311,312}, coverage
-=======
-envlist = py{38,39,310,311,312,313}, coverage
->>>>>>> b5b83e37
+envlist = py{37,38,39,310,311,312,313}, coverage
 
 [testenv]
 deps = .[test]
@@ -81,7 +59,6 @@
     make test
 setenv =
     COVERAGE_FILE={toxworkdir}/.coverage.{envname}
-<<<<<<< HEAD
 
 [testenv:coverage]
 deps = coverage
@@ -91,16 +68,4 @@
     coverage combine
     coverage report
 depends =
-    py{37,38,39,310,311,312}
-=======
->>>>>>> b5b83e37
-
-[testenv:coverage]
-deps = coverage
-setenv =
-    COVERAGE_FILE={toxworkdir}/.coverage
-commands =
-    coverage combine
-    coverage report
-depends =
-    py{38,39,310,311,312,313}
+    py{37,38,39,310,311,312,313}
