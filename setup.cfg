--- conflicted
+++ resolved
@@ -9,14 +9,6 @@
 author_email = tim@timhatch.com
 
 [options]
-<<<<<<< HEAD
-packages = keke
-setup_requires =
-    setuptools_scm
-    setuptools >= 38.3.0
-python_requires = >=3.8
-include_package_data = true
-=======
 packages = find:
 python_requires = >=3.7
 setup_requires =
@@ -43,7 +35,6 @@
 [options.entry_points]
 # console_scripts =
 #     foo=foo:bar
->>>>>>> 18682274
 
 [check]
 metadata = true
