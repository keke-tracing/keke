name: Build
on: 
  push:
    branches:
      - master
      - main
      - tmp-*
    tags:
      - v*
  pull_request:

jobs:
  keke-just-tests:
    runs-on: ${{ matrix.os }}
    strategy:
      fail-fast: false
      matrix:
        python-version: ["3.7", "3.8", "3.9", "3.10", "3.11", "3.12", "3.13"]
        os: [macOS-latest, ubuntu-latest, windows-latest]

    steps:
      - name: Checkout
        uses: actions/checkout@v4
      - name: Set Up Python ${{ matrix.python-version }}
        uses: actions/setup-python@v5
        with:
          python-version: ${{ matrix.python-version }}
          allow-prereleases: true
      - name: Install
        run: |
          python -m pip install --upgrade pip
          pip install -U .[test]
      - name: Test
        run: python -m keke.tests

  keke:
    runs-on: ${{ matrix.os }}
    strategy:
      fail-fast: false
      matrix:
<<<<<<< HEAD
        python-version: ["3.8", "3.9", "3.10", "3.11", "3.12"]
=======
        python-version: ["3.10", "3.11", "3.12"]
>>>>>>> 18682274
        os: [macOS-latest, ubuntu-latest, windows-latest]

    steps:
      - name: Checkout
        uses: actions/checkout@v4
      - name: Set Up Python ${{ matrix.python-version }}
<<<<<<< HEAD
        uses: actions/setup-python@v4
=======
        uses: actions/setup-python@v5
>>>>>>> 18682274
        with:
          python-version: ${{ matrix.python-version }}
      - name: Install
        run: |
          python -m pip install --upgrade pip
          make setup
          pip install -U .
      - name: Test
        run: make test
      - name: Lint
        run: make lint<|MERGE_RESOLUTION|>--- conflicted
+++ resolved
@@ -38,22 +38,14 @@
     strategy:
       fail-fast: false
       matrix:
-<<<<<<< HEAD
-        python-version: ["3.8", "3.9", "3.10", "3.11", "3.12"]
-=======
         python-version: ["3.10", "3.11", "3.12"]
->>>>>>> 18682274
         os: [macOS-latest, ubuntu-latest, windows-latest]
 
     steps:
       - name: Checkout
         uses: actions/checkout@v4
       - name: Set Up Python ${{ matrix.python-version }}
-<<<<<<< HEAD
-        uses: actions/setup-python@v4
-=======
         uses: actions/setup-python@v5
->>>>>>> 18682274
         with:
           python-version: ${{ matrix.python-version }}
       - name: Install
